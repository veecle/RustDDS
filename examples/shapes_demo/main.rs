//! Interoperability test program for `RustDDS` library

#![deny(clippy::all)]
#![warn(clippy::pedantic)]

use std::{
  io,
  time::{Duration, Instant},
};

use log::{debug, error, trace, LevelFilter};
use log4rs::{
  append::console::ConsoleAppender,
  config::{Appender, Root},
  Config,
};
use rustdds::{
  with_key::Sample, DomainParticipant, Keyed, QosPolicyBuilder, StatusEvented, TopicDescription,
  TopicKind,
};
use rustdds::policy::{Deadline, Durability, History, Reliability}; /* import all QoS
                                                                     * policies directly */
use serde::{Deserialize, Serialize};
use clap::{Arg, ArgMatches, Command}; // command line argument processing
use mio_06::{Events, Poll, PollOpt, Ready, Token}; // polling
use mio_extras::channel; // pollable channel
use rand::prelude::*;

#[derive(Serialize, Deserialize, Clone)]
struct Shape {
  color: String,
  x: i32,
  y: i32,
  shapesize: i32,
}

impl Keyed for Shape {
  type K = String;
  fn key(&self) -> String {
    self.color.clone()
  }
}

const DA_WIDTH: i32 = 240;
const DA_HEIGHT: i32 = 270;

const STOP_PROGRAM: Token = Token(0);
const READER_READY: Token = Token(1);
const READER_STATUS_READY: Token = Token(2);
const WRITER_STATUS_READY: Token = Token(3);

#[allow(clippy::too_many_lines)]
fn main() {
  configure_logging();
  let matches = get_matches();

  // Process command line arguments
  let topic_name = matches
    .get_one::<String>("topic")
    .cloned()
    .unwrap_or("Square".to_owned());
  let domain_id = matches.get_one::<u16>("domain_id").unwrap();
  let color = matches
    .get_one::<String>("color")
    .cloned()
    .unwrap_or("BLUE".to_owned());

  let domain_participant = DomainParticipant::new(*domain_id)
    .unwrap_or_else(|e| panic!("DomainParticipant construction failed: {:?}", e));

  let mut qos_b = QosPolicyBuilder::new()
    .reliability(if matches.get_flag("reliable") {
      Reliability::Reliable {
        max_blocking_time: rustdds::Duration::DURATION_ZERO,
      }
    } else {
      Reliability::BestEffort
    })
    .durability(
      match matches.get_one::<String>("durability").map(|s| s.as_str()) {
        Some("l") => Durability::TransientLocal,
        Some("t") => Durability::Transient,
        Some("p") => Durability::Persistent,
        _ => Durability::Volatile,
      },
    )
    .history(match matches.get_one::<i32>("history_depth") {
      None => History::KeepAll,
      Some(d) => {
        if *d < 0 {
          History::KeepAll
        } else {
          History::KeepLast { depth: *d }
        }
      }
    });
  let deadline_policy = match matches.get_one::<String>("deadline") {
    None => None,
    Some(dl) => match dl.parse::<f64>() {
      Ok(d) => Some(Deadline(rustdds::Duration::from_frac_seconds(d))),
      Err(e) => panic!("Expected numeric value for deadline. {:?}", e),
    },
  };

  if let Some(dl) = deadline_policy {
    qos_b = qos_b.deadline(dl);
  }

  assert!(
    !matches.contains_id("partition"),
    "QoS policy Partition is not yet implemented."
  );

  assert!(
    !matches.contains_id("interval"),
    "QoS policy Time Based Filter is not yet implemented."
  );

  assert!(
    !matches.contains_id("ownership_strength"),
    "QoS policy Ownership Strength is not yet implemented."
  );

  let qos = qos_b.build();

  let loop_delay: Duration = match deadline_policy {
    None => Duration::from_millis(200), // This is the default rate
    Some(Deadline(dd)) => Duration::from(dd).mul_f32(0.8), // slightly faster than dealine
  };

  let topic = domain_participant
    .create_topic(
      topic_name.to_string(),
      "ShapeType".to_string(),
      &qos,
      TopicKind::WithKey,
    )
    .unwrap_or_else(|e| panic!("create_topic failed: {:?}", e));
  println!(
    "Topic name is {}. Type is {}.",
    topic.name(),
    topic.get_type().name()
  );

  // Set Ctrl-C handler
  let (stop_sender, stop_receiver) = channel::channel();
  ctrlc::set_handler(move || {
    stop_sender.send(()).unwrap_or(());
    // ignore errors, as we are quitting anyway
  })
  .expect("Error setting Ctrl-C handler");
  println!("Press Ctrl-C to quit.");

  let poll = Poll::new().unwrap();
  let mut events = Events::with_capacity(4);

  poll
    .register(
      &stop_receiver,
      STOP_PROGRAM,
      Ready::readable(),
      PollOpt::edge(),
    )
    .unwrap();

  let is_publisher = matches.get_flag("publisher");
  let is_subscriber = matches.get_flag("subscriber");

  let mut writer_opt = if is_publisher {
    debug!("Publisher");
    let publisher = domain_participant.create_publisher(&qos).unwrap();
    let mut writer = publisher
      .create_datawriter_cdr::<Shape>(&topic, None) // None = get qos policy from publisher
      .unwrap();
    poll
      .register(
        writer.as_status_evented(),
        WRITER_STATUS_READY,
        Ready::readable(),
        PollOpt::edge(),
      )
      .unwrap();
    Some(writer)
  } else {
    None
  };

  let mut reader_opt = if is_subscriber {
    debug!("Subscriber");
    let subscriber = domain_participant.create_subscriber(&qos).unwrap();
    let mut reader = subscriber
      .create_datareader_cdr::<Shape>(&topic, Some(qos))
      .unwrap();
    poll
      .register(&reader, READER_READY, Ready::readable(), PollOpt::edge())
      .unwrap();
    poll
      .register(
        reader.as_status_evented(),
        READER_STATUS_READY,
        Ready::readable(),
        PollOpt::edge(),
      )
      .unwrap();
    debug!("Created DataReader");
    Some(reader)
  } else {
    None
  };

  let mut shape_sample = Shape {
    color: color.to_string(),
    x: 0,
    y: 0,
    shapesize: 21,
  };
  let mut random_gen = thread_rng();
  // a bit complicated lottery to ensure we do not end up with zero velocity.
  let mut x_vel = if random() {
    random_gen.gen_range(1..5)
  } else {
    random_gen.gen_range(-5..-1)
  };
  let mut y_vel = if random() {
    random_gen.gen_range(1..5)
  } else {
    random_gen.gen_range(-5..-1)
  };

  let mut last_write = Instant::now();

  loop {
    poll.poll(&mut events, Some(loop_delay)).unwrap();
    for event in &events {
      match event.token() {
        STOP_PROGRAM => {
          if stop_receiver.try_recv().is_ok() {
            println!("Done.");
            return;
          }
        }
        READER_READY => {
          match reader_opt {
            Some(ref mut reader) => {
              loop {
                trace!("DataReader triggered");
                match reader.take_next_sample() {
                  Ok(Some(sample)) => match sample.into_value() {
                    Sample::Value(sample) => println!(
                      "{:10.10} {:10.10} {:3.3} {:3.3} [{}]",
                      topic.name(),
                      sample.color,
                      sample.x,
                      sample.y,
                      sample.shapesize,
                    ),
                    Sample::Dispose(key) => println!("Disposed key {:?}", key),
                  },
                  Ok(None) => break, // no more data
                  Err(e) => println!("DataReader error {:?}", e),
                } // match
              }
            }
            None => {
              error!("Where is my reader?");
            }
          }
        }
        READER_STATUS_READY => match reader_opt {
          Some(ref mut reader) => {
            while let Some(status) = reader.try_recv_status() {
              println!("DataReader status: {:?}", status);
            }
          }
          None => {
            error!("Where is my reader?");
          }
        },

        WRITER_STATUS_READY => match writer_opt {
          Some(ref mut writer) => {
            while let Some(status) = writer.try_recv_status() {
              println!("DataWriter status: {:?}", status);
            }
          }
          None => {
            error!("Where is my writer?");
          }
        },
        other_token => {
          println!("Polled event is {:?}. WTF?", other_token);
        }
      }
    }

    let r = move_shape(shape_sample, x_vel, y_vel);
    shape_sample = r.0;
    x_vel = r.1;
    y_vel = r.2;

    // write to DDS
    trace!("Writing shape color {}", &color);
    match writer_opt {
      Some(ref mut writer) => {
        let now = Instant::now();
        if last_write + loop_delay < now {
          writer
            .write(shape_sample.clone(), None)
            .unwrap_or_else(|e| error!("DataWriter write failed: {:?}", e));
          last_write = now;
        }
      }
      None => {
        if is_publisher {
          error!("Where is my writer?");
        } else { /* never mind */
        }
      }
    }
  } // loop
}

fn configure_logging() {
  // initialize logging, preferably from config file
  log4rs::init_file(
    "logging-config.yaml",
    log4rs::config::Deserializers::default(),
  )
  .unwrap_or_else(|e| {
    match e.downcast_ref::<io::Error>() {
      // Config file did not work. If it is a simple "No such file or directory", then
      // substitute some default config.
      Some(os_err) if os_err.kind() == io::ErrorKind::NotFound => {
        println!("No config file found in current working directory.");
        let stdout = ConsoleAppender::builder().build();
        let conf = Config::builder()
          .appender(Appender::builder().build("stdout", Box::new(stdout)))
          .build(Root::builder().appender("stdout").build(LevelFilter::Error))
          .unwrap();
        log4rs::init_config(conf).unwrap();
      }
      // Give up.
      other_error => panic!("Config problem: {:?}", other_error),
    }
  });
}

fn get_matches() -> ArgMatches {
  Command::new("RustDDS-interop")
    .version("0.2.2")
    .author("Juhana Helovuo <juhe@iki.fi>")
    .about("Command-line \"shapes\" interoperability test.")
    .arg(
      Arg::new("domain_id")
        .short('d')
        .value_name("id")
        .value_parser(clap::value_parser!(u16))
        .default_value("0")
        .help("Sets the DDS domain id number"),
    )
    .arg(
      Arg::new("topic")
        .short('t')
        .value_name("name")
        .help("Sets the topic name")
        .required(true),
    )
    .arg(
      Arg::new("color")
        .short('c')
        .value_name("color")
        .default_value("BLUE")
        .help("Color to publish (or filter)"),
    )
    .arg(
      Arg::new("durability")
        .short('D')
        .value_name("durability")
        .help("Set durability")
<<<<<<< HEAD
        .takes_value(true)
        .possible_values(["v", "l", "t", "p"]),
=======
        .value_parser(["v", "l", "t", "p"]),
>>>>>>> 0d32767b
    )
    .arg(
      Arg::new("publisher")
        .help("Act as publisher")
        .short('P')
        .action(clap::ArgAction::SetTrue)
        .required_unless_present("subscriber"),
    )
    .arg(
      Arg::new("subscriber")
        .help("Act as subscriber")
        .short('S')
        .action(clap::ArgAction::SetTrue)
        .required_unless_present("publisher"),
    )
    .arg(
      Arg::new("best_effort")
        .help("BEST_EFFORT reliability")
        .short('b')
        .action(clap::ArgAction::SetTrue)
        .conflicts_with("reliable"),
    )
    .arg(
      Arg::new("reliable")
        .help("RELIABLE reliability")
        .short('r')
        .action(clap::ArgAction::SetTrue)
        .conflicts_with("best_effort"),
    )
    .arg(
      Arg::new("history_depth")
        .help("Keep history depth")
        .short('k')
        .value_parser(clap::value_parser!(i32))
        .default_value("1")
        .value_name("depth"),
    )
    .arg(
      Arg::new("deadline")
        .help("Set a 'deadline' with interval (seconds)")
        .short('f')
        .value_name("interval"),
    )
    .arg(
      Arg::new("partition")
        .help("Set a 'partition' string")
        .short('p')
        .value_name("partition"),
    )
    .arg(
      Arg::new("interval")
        .help("Apply 'time based filter' with interval (seconds)")
        .short('i')
        .value_name("interval"),
    )
    .arg(
      Arg::new("ownership_strength")
        .help("Set ownership strength [-1: SHARED]")
        .short('s')
        .value_name("strength"),
    )
    .get_matches()
}

#[allow(clippy::similar_names)]
fn move_shape(shape: Shape, xv: i32, yv: i32) -> (Shape, i32, i32) {
  let half_size = shape.shapesize / 2 + 1;
  let mut x = shape.x + xv;
  let mut y = shape.y + yv;

  let mut xv_new = xv;
  let mut yv_new = yv;

  if x < half_size {
    x = half_size;
    xv_new = -xv;
  }
  if x > DA_WIDTH - half_size {
    x = DA_WIDTH - half_size;
    xv_new = -xv;
  }
  if y < half_size {
    y = half_size;
    yv_new = -yv;
  }
  if y > DA_HEIGHT - half_size {
    y = DA_HEIGHT - half_size;
    yv_new = -yv;
  }
  (
    Shape {
      color: shape.color,
      x,
      y,
      shapesize: shape.shapesize,
    },
    xv_new,
    yv_new,
  )
}<|MERGE_RESOLUTION|>--- conflicted
+++ resolved
@@ -377,12 +377,7 @@
         .short('D')
         .value_name("durability")
         .help("Set durability")
-<<<<<<< HEAD
-        .takes_value(true)
-        .possible_values(["v", "l", "t", "p"]),
-=======
         .value_parser(["v", "l", "t", "p"]),
->>>>>>> 0d32767b
     )
     .arg(
       Arg::new("publisher")
