--- conflicted
+++ resolved
@@ -19,17 +19,8 @@
 mod discovery;
 mod messages;
 mod structure;
-<<<<<<< HEAD
-=======
-
->>>>>>> 9f8acf8c
 mod dds;
 mod network;
 
 pub mod serialization;
-<<<<<<< HEAD
 pub use messages::submessages::submessages;
-
-=======
-pub use messages::submessages::submessages;
->>>>>>> 9f8acf8c
