--- conflicted
+++ resolved
@@ -1358,29 +1358,18 @@
       // Create the volatile message
       .map(ParticipantVolatileMessageSecure::from)
       // Send with writer
-<<<<<<< HEAD
       .and_then(|vol_msg| {
-        key_exchange_writer
-          .write(vol_msg, None)
-          .map_err(|write_err| {
-            security_error(&format!("DataWriter write operation failed: {}", write_err))
-          })
-=======
-      .map(|vol_msg| {
         let opts = WriteOptionsBuilder::new()
           .to_single_reader(GUID::new(
             remote_guid_prefix,
             EntityId::P2P_BUILTIN_PARTICIPANT_VOLATILE_SECURE_READER,
           ))
           .build();
-        match key_exchange_writer.write_with_options(vol_msg, opts) {
-          Ok(_) => Ok(()),
-          Err(write_err) => Err(security_error(&format!(
-            "DataWriter write operation failed: {}",
-            write_err
-          ))),
-        }
->>>>>>> 4e5c10a5
+        key_exchange_writer
+          .write_with_options(vol_msg, opts)
+          .map_err(|write_err| {
+            security_error(&format!("DataWriter write operation failed: {}", write_err))
+          })
       });
 
     if let Err(e) = res {
@@ -1447,29 +1436,18 @@
           // Create the volatile message
           .map(ParticipantVolatileMessageSecure::from)
           // Send with writer
-<<<<<<< HEAD
           .and_then(|vol_msg| {
-            key_exchange_writer
-              .write(vol_msg, None)
-              .map_err(|write_err| {
-                security_error(&format!("DataWriter write operation failed: {}", write_err))
-              })
-=======
-          .map(|vol_msg| {
             let opts = WriteOptionsBuilder::new()
               .to_single_reader(GUID::new(
                 remote_guid_prefix,
                 EntityId::P2P_BUILTIN_PARTICIPANT_VOLATILE_SECURE_READER,
               ))
               .build();
-            match key_exchange_writer.write_with_options(vol_msg, opts) {
-              Ok(_) => Ok(()),
-              Err(write_err) => Err(security_error(&format!(
-                "DataWriter write operation failed: {}",
-                write_err
-              ))),
-            }
->>>>>>> 4e5c10a5
+            key_exchange_writer
+              .write_with_options(vol_msg, opts)
+              .map_err(|write_err| {
+                security_error(&format!("DataWriter write operation failed: {}", write_err))
+              })
           });
 
         if let Err(e) = res {
@@ -1542,29 +1520,18 @@
           // Create the volatile message
           .map(ParticipantVolatileMessageSecure::from)
           // Send with writer
-<<<<<<< HEAD
           .and_then(|vol_msg| {
-            key_exchange_writer
-              .write(vol_msg, None)
-              .map_err(|write_err| {
-                security_error(&format!("DataWriter write operation failed: {}", write_err))
-              })
-=======
-          .map(|vol_msg| {
             let opts = WriteOptionsBuilder::new()
               .to_single_reader(GUID::new(
                 remote_guid_prefix,
                 EntityId::P2P_BUILTIN_PARTICIPANT_VOLATILE_SECURE_READER,
               ))
               .build();
-            match key_exchange_writer.write_with_options(vol_msg, opts) {
-              Ok(_) => Ok(()),
-              Err(write_err) => Err(security_error(&format!(
-                "DataWriter write operation failed: {}",
-                write_err
-              ))),
-            }
->>>>>>> 4e5c10a5
+            key_exchange_writer
+              .write_with_options(vol_msg, opts)
+              .map_err(|write_err| {
+                security_error(&format!("DataWriter write operation failed: {}", write_err))
+              })
           });
 
         if let Err(e) = res {
