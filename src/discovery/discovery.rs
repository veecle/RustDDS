--- conflicted
+++ resolved
@@ -24,12 +24,7 @@
     result::{CreateError, CreateResult},
   },
   discovery::{
-<<<<<<< HEAD
     discovery_db::{discovery_db_read, discovery_db_write, DiscoveredVia, DiscoveryDB},
-    secure_discovery::{NormalDiscoveryPermission, SecureDiscovery},
-=======
-    discovery_db::{DiscoveredVia, DiscoveryDB},
->>>>>>> 55857145
     sedp_messages::{
       DiscoveredReaderData, DiscoveredTopicData, DiscoveredWriterData, Endpoint_GUID,
       ParticipantMessageData, ParticipantMessageDataKind, PublicationBuiltinTopicData, ReaderProxy,
@@ -54,7 +49,7 @@
 
 #[cfg(feature="security")]
 use crate::{
-  discovery::secure_discovery::SecureDiscovery,
+  discovery::secure_discovery::{NormalDiscoveryPermission, SecureDiscovery},
   security::{security_plugins::SecurityPluginsHandle, types::*},
 };
 
@@ -274,25 +269,22 @@
     #[cfg(feature="security")] property: None,
   };
 
-<<<<<<< HEAD
-=======
-  pub(crate) const PARTICIPANT_STATELESS_MESSAGE_QOS: QosPolicies = QosPolicies {
-    durability: None,
-    presentation: None,
-    deadline: None,
-    latency_budget: None,
-    ownership: None,
-    liveliness: None,
-    time_based_filter: None,
-    reliability: Some(Reliability::BestEffort), // Important (see Security spec section 7.3.4)
-    destination_order: None,
-    history: Some(History::KeepLast { depth: 1 }),
-    resource_limits: None,
-    lifespan: None,
-    #[cfg(feature="security")] property: None,
-  };
-
->>>>>>> 55857145
+  // pub(crate) const PARTICIPANT_STATELESS_MESSAGE_QOS: QosPolicies = QosPolicies {
+  //   durability: None,
+  //   presentation: None,
+  //   deadline: None,
+  //   latency_budget: None,
+  //   ownership: None,
+  //   liveliness: None,
+  //   time_based_filter: None,
+  //   reliability: Some(Reliability::BestEffort), // Important (see Security spec section 7.3.4)
+  //   destination_order: None,
+  //   history: Some(History::KeepLast { depth: 1 }),
+  //   resource_limits: None,
+  //   lifespan: None,
+  //   #[cfg(feature="security")] property: None,
+  // };
+
   #[allow(clippy::too_many_arguments)]
   pub fn new(
     domain_participant: DomainParticipantWeak,
@@ -619,14 +611,10 @@
       Self::AUTHENTICATION_MESSAGE_RESEND_PERIOD,
       CHECK_AUTHENTICATION_RESEND_TIMER_TOKEN,
     );
-<<<<<<< HEAD
+
     // p2p Participant volatile message secure, used for key exchange
-=======
-
-    //TODO: NO_KEY topic
     // Used for distributing symmetric (AES) crypto keys
     #[cfg(feature="security")]
->>>>>>> 55857145
     let dcps_participant_volatile_message_secure = construct_topic_and_poll!(
       CDR,
       no_key,
@@ -1027,8 +1015,11 @@
       debug!("handle_participant_reader read {:?}", &s);
       match s {
         Ok(Some(ds)) => {
-<<<<<<< HEAD
-          let permission = if let Some(security) = self.security_opt.as_mut() {
+          #[cfg(not(feature="security"))]
+          let unsecure_discvery_permission = true;
+
+          #[cfg(feature="security")]
+          let unsecure_discvery_permission = if let Some(security) = self.security_opt.as_mut() {
             // Security is enabled. Do a secure read, potentially starting the
             // authentication protocol. The return value tells if normal Discovery is
             // allowed to process the message.
@@ -1037,30 +1028,13 @@
               &self.discovery_db,
               &self.discovery_updated_sender,
               &self.dcps_participant_stateless_message.writer,
-            )
+            ) == NormalDiscoveryPermission::Allow
           } else {
-            // No security, always allowed
-            NormalDiscoveryPermission::Allow
+            // No security configured, always allowed
+            true
           };
-=======
-          #[cfg(not(feature="security"))]
-          let allowed_to_use = true;
-
-          #[cfg(feature="security")] 
-          let allowed_to_use = self.security_opt.as_mut()
-            .map_or(true, |security| security.participant_read(
-                &ds,
-                &self.discovery_db,
-                &self.discovery_updated_sender,
-                &self.dcps_participant_stateless_message.writer,
-              )
-              // Security is enabled. Do a secure read, potentially starting the
-              // authentication protocol. The returned boolean tells if normal Discovery
-              // is allowed to process the message.
-            );
->>>>>>> 55857145
-
-          if permission == NormalDiscoveryPermission::Allow {
+
+          if unsecure_discvery_permission {
             match ds.value {
               Sample::Value(participant_data) => {
                 debug!(
@@ -1603,7 +1577,8 @@
       .history(History::KeepLast { depth: 1 })
       .build()
   }
-
+  
+  #[cfg(feature="security")]
   pub fn create_participant_volatile_message_secure_qos() -> QosPolicies {
     // See Table 18 – Non-default Qos policies for
     // BuiltinParticipantVolatileMessageSecureWriter of the Security spec
