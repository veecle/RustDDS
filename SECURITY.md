--- conflicted
+++ resolved
@@ -14,11 +14,7 @@
 
 In order to use the security functionality, enable the Cargo feature `security` in RustDDS. By default, it is not enabled, because it adds a large body of code and some processing overhead.
 
-<<<<<<< HEAD
-Security needs to be confgured in order to be used. There are several mandatory configuration files that need to be supplied to RustDDS. These configuration files and their format and semantics are not unique to RustDDS, but specified in the OMG DDS Security specification. The security configration files should also be interoperable between compliant DDS implementations.
-=======
 Security needs to be configured in order to be used. There are several mandatory configuration files that need to be supplied to RustDDS. These configuration files and their format and semantics are not unique to RustDDS, but specified in the OMG DDS Security specification. The security configuration files should also be interoperable between compliant DDS implementations.
->>>>>>> a8d7aa2f
 
 Configuring security for DomainParticipants needs two Certificate Authority roles, or CAs. A CA is someone who has the ability to issue and sign the various configuration files. The two CAs are the Identity Certificate Authority and the Permissions Certificate Authority. 
 
@@ -26,37 +22,21 @@
 
 The job of the Identity CA is to issue and sign certificates that prove the identity of DomainParticipants. Each DomainParticipant must have their own identity.
 
-<<<<<<< HEAD
 The job of the Permissions CA is to sign permissions documents for the DomainParticipants. A permissions document defines which topics a DomainParticipant has read and/or write access.
 
-=======
-The job of the Identity CA is to issue and sign certificates that prove the identity of DomainParticipants. Each DomainParticipant must have their own identity.
-
-The job of the Permissions CA is to sign governance and permissions documents for the DomainParticipants. These documents contain access rules and grants.
-
->>>>>>> a8d7aa2f
 The following security configuration files are needed:
 
 ## Identity CA Certificate
 
-<<<<<<< HEAD
 * Most important content is the CA's public key. It is used to verify whether Identity Certificates are actually signed by the CA.
-=======
-* Most important content is the CA's public key. It is used to verify signatures given by the CA. 
->>>>>>> a8d7aa2f
 * This is an X.509 Certificate `.pem` file.
 
 ## Participant Identity Certificate
 
 * X.509 Certificate `.pem` file
 * This file gives the Subject Name and corresponding public key for a DomainParticipant.
-<<<<<<< HEAD
-* Signed by Identity CA.
-* Not secret. Sent as plaintext to other DomainParticiapnts during authentication.
-=======
 * Signed by the Identity CA.
 * Not secret. Sent as plaintext to other DomainParticipants during authentication.
->>>>>>> a8d7aa2f
 
 ## Participant Private Key
 
